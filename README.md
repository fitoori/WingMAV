--- conflicted
+++ resolved
@@ -31,7 +31,6 @@
 ./install.sh
 ```
 
-<<<<<<< HEAD
 The installer acts as a guided wizard: it summarises the detected
 environment, prompts before making changes, and reports the commands it
 executes.  Answer the prompts to control each action, or run in
@@ -62,7 +61,6 @@
 
 See `./install.sh --help` for the full list of options, including ways to
 skip specific steps if you have already configured part of the system.
-=======
 The script will:
 
 1. Detect or create a MAVProxy modules directory and install
@@ -74,7 +72,6 @@
 4. Add the invoking user to the `dialout` group to ensure serial
    permissions.
 5. Run verification checks (Python imports and `mavproxy.py --version`).
->>>>>>> f618e1ae
 
 After the installer finishes, you can start MAVProxy with the WingMAV
 module using `mavproxy.py --load-module=rc,wingmav`, or add the
@@ -83,9 +80,6 @@
 ```
 module load wingmav
 module load rc
-<<<<<<< HEAD
-```
-=======
 ```
 
 ## Always-on MAVProxy orchestrator
@@ -103,5 +97,4 @@
 
 If MAVProxy exits, the orchestrator restarts it immediately.  After repeated
 failures it automatically disables WingMAV so telemetry continues to flow, and
-adds extra diagnostic flags when problems persist.
->>>>>>> f618e1ae
+adds extra diagnostic flags when problems persist.