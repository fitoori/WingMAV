# WingMAV - Logitech Wingman MAVProxy Module

<<<<<<< HEAD
WingMAV is a MAVProxy joystick module for flying ArduPilot vehicles with a Logitech Wingman Extreme Digital 3D. Press and hold the trigger to take control (the vehicle switches to GUIDED and RC override engages), then release it to hand control back (the module restores the previous mode when possible, falling back to LOITER → STABILIZE if needed). Additional buttons provide quick Return-to-Launch (RTL) and Disarm actions.

## Joystick layout
- **Axes** (zero captured when the trigger is pressed):
  - Axis 0: Roll (RC Channel 1)
  - Axis 1: Pitch (RC Channel 2)
  - Axis 2: Yaw / twist (RC Channel 4)
  - Axis 3: Throttle slider (RC Channel 3)
- **Buttons**:
  - Trigger (Button 0): Engage control, switch to GUIDED, and capture neutral stick positions
  - Trigger release: Disengage control and restore the previous mode (fallback: LOITER → STABILIZE)
  - Button 5: RTL (Return-to-Launch)
  - Button 6: Disarm

## Logging and modes
- Console logging is enabled by default. Set `LOG_TO_FILE = True` and adjust `LOG_FILE_PATH` inside `mavproxy_wingmav.py` to enable file logging.

### Mode behavior
- **Default behavior (mode switching enabled)**
  - Trigger press: captures stick centers, switches to GUIDED, and starts RC override.
  - Trigger release: stops override and restores the previous mode when known (fallback: LOITER → STABILIZE).
  - Joystick disconnect while active: clears override and commands LOITER for safety.
- **Manual-only mode (no mode changes)**
  - Trigger press/release only toggles RC override; the current vehicle mode is left untouched.
  - Joystick disconnect while active: clears override but does not attempt a mode change.
- Enable manual-only mode with `module load wingmav manual_only=1` inside MAVProxy or pass `--manual-only` to `run_wingmav_proxy.py`.

## Installation
Use the interactive installer to deploy the module, satisfy dependencies, and run common checks:
=======
This module allows controlling an ArduPilot vehicle with a joystick.
Press and hold the joystick trigger to take control (vehicle enters GUIDED mode and RC override engages).
Release the trigger to relinquish control (vehicle reverts to previous or safe mode and RC override stops).
Additional buttons are mapped for emergency Return-to-Launch (RTL) and Disarm commands.

Joystick mappings (assumed for Logitech Wingman Extreme Digital 3D):
    - Axis 0: Roll (RC Channel 1)
    - Axis 1: Pitch (RC Channel 2)
    - Axis 2: Yaw (Twist; RC Channel 4)
    - Axis 3: Throttle Slider (RC Channel 3)
When the trigger is pressed, the current joystick position for roll, pitch, and yaw is saved as the "zero" reference.

Button mappings:
    - Trigger (Button index 0): Engage control (switch to GUIDED, capture neutral position)
    - Release trigger: Disengage control and revert to previous mode (fallback: LOITER → STABILIZE)
    - Button index 5: RTL (Return-to-Launch)
    - Button index 6: Disarm

Logging:
    - By default, log messages are printed to the MAVProxy console.
    - Set LOG_TO_FILE = True and adjust LOG_FILE_PATH to enable file logging.

Manual-only mode:
    - Prevents WingMAV from changing the vehicle flight mode when the trigger is pressed
      or released. RC override is still applied, allowing the current mode to accept or
      reject the commands.
    - Enable via ``module load wingmav manual_only=1`` inside MAVProxy or pass
      ``--manual-only`` to the helper launcher (``wingmav-proxy`` when installed, or
      ``python run_wingmav_proxy.py`` from the repository checkout).
    
## Automated installation

An installation helper is provided to deploy the module, install system
dependencies and perform common environment checks.
>>>>>>> 224104bd

```bash
./install.sh
```

The wizard summarizes the detected environment, prompts before making changes, and reports each command it runs. Typical actions include:

1. Installing `mavproxy_wingmav.py` into your MAVProxy modules directory (creating one if missing).
2. Installing system prerequisites via `apt` when available.
3. Offering to install missing Python packages (`mavproxy`, `pymavlink`, `pygame`) via `pip` with safe flags (`--user` or `--break-system-packages` when required).
4. Optionally installing the `wingmav-proxy` helper launcher into `/usr/local/bin` (or `~/.local/bin` when sudo is unavailable).
5. Adding the invoking user to the `dialout` group for serial port access.
6. Running verification checks (`mavproxy.py --version` and Python imports).

Useful flags:

```bash
./install.sh --dry-run                 # Preview actions without modifying the system
./install.sh -y --skip-apt             # Accept defaults but skip apt installs
./install.sh --module-dir ~/mav/modules  # Override the MAVProxy modules directory
```

See `./install.sh --help` for the full list of options, including ways to skip specific steps once they are already configured.

## Running WingMAV
Load the module directly in MAVProxy:

```bash
mavproxy.py --load-module=rc,wingmav
# Or add to ~/.mavinit.rc
module load wingmav
module load rc
```

### Helper launcher
`run_wingmav_proxy.py` starts MAVProxy with the module available and waits to side-load it after the main program sends input on STDIN. Example:

```bash
python run_wingmav_proxy.py --master=udp:127.0.0.1:14550 \
    --out=udp:127.0.0.1:14551 --out=udp:0.0.0.0:14550
```

### Diagnostics
Use the diagnostic tool to confirm joystick visibility and simulate MAVLink traffic before flight:

```bash
python diagnostic_wingmav.py --help
```

## Always-on MAVProxy orchestrator
`wingmav_orchestrator.py` supervises a MAVProxy link for unattended setups. Launch it from a user service or login script to keep a serial connection alive while opportunistically enabling the joystick module:

```bash
./wingmav_orchestrator.py \
    --master=/dev/ttyUSB0 --baud=115200 --out udp:127.0.0.1:14550
```

If MAVProxy repeatedly fails, the orchestrator restarts it, temporarily disables WingMAV to keep telemetry flowing, and adds extra diagnostics when problems persist.<|MERGE_RESOLUTION|>--- conflicted
+++ resolved
@@ -1,6 +1,5 @@
 # WingMAV - Logitech Wingman MAVProxy Module
 
-<<<<<<< HEAD
 WingMAV is a MAVProxy joystick module for flying ArduPilot vehicles with a Logitech Wingman Extreme Digital 3D. Press and hold the trigger to take control (the vehicle switches to GUIDED and RC override engages), then release it to hand control back (the module restores the previous mode when possible, falling back to LOITER → STABILIZE if needed). Additional buttons provide quick Return-to-Launch (RTL) and Disarm actions.
 
 ## Joystick layout
@@ -30,7 +29,6 @@
 
 ## Installation
 Use the interactive installer to deploy the module, satisfy dependencies, and run common checks:
-=======
 This module allows controlling an ArduPilot vehicle with a joystick.
 Press and hold the joystick trigger to take control (vehicle enters GUIDED mode and RC override engages).
 Release the trigger to relinquish control (vehicle reverts to previous or safe mode and RC override stops).
@@ -65,7 +63,6 @@
 
 An installation helper is provided to deploy the module, install system
 dependencies and perform common environment checks.
->>>>>>> 224104bd
 
 ```bash
 ./install.sh
